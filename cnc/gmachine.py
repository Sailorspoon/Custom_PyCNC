# Aenderung Max 28.11.2019
from __future__ import division

import cnc.logging_config as logging_config
# from cnc import hal
from cnc.pulses import *
from cnc.coordinates import *
from cnc.heater import *
from cnc.enums import *
from cnc.watchdog import *

coord = None

class GMachineException(Exception):
    """ Exceptions while processing gcode line.
    """
    pass


class GMachine(object):
    """ Main object which control and keep state of whole machine: steppers,
        spindle, extruder etc
        Alle aufgerufenen Funktionen und referenzierten Informationen wurden um die zusaetzlichen Achsen
        ergaenzt.
    """
    AUTO_FAN_ON = AUTO_FAN_ON

    def __init__(self):
        """ Initialization.
        """
        self._position = Coordinates(0.0, 0.0, 0.0, 0.0, 0.0, 0.0, 0.0, 0.0)  # Ergaenzung aus coordinates.py
        # init variables
        self._velocity = 0
        self._spindle_rpm = 0
        self._local = None
        self._convertCoordinates = 0
        self._absoluteCoordinates = 0
        self._plane = None
        self._fan_state = False
        self._heaters = dict()
        self.reset()
        hal.init()
        self.watchdog = HardwareWatchdog()

    def release(self):
        """ Free all resources.
        """
        self._spindle(0)
        for h in self._heaters:
            self._heaters[h].stop()
        self._fan(False)
        hal.deinit()

    def reset(self):
        """ Reinitialize all program configurable things.
        """
        self._velocity = min(MAX_VELOCITY_MM_PER_MIN_X,
                             MAX_VELOCITY_MM_PER_MIN_Y,
                             MAX_VELOCITY_MM_PER_MIN_Z,
                             MAX_VELOCITY_MM_PER_MIN_E,
                             MAX_VELOCITY_MM_PER_MIN_Q,
                             MAX_VELOCITY_MM_PER_MIN_N,
                             MAX_VELOCITY_MM_PER_MIN_A,
                             MAX_VELOCITY_MM_PER_MIN_B)
        self._spindle_rpm = 1000
        self._local = Coordinates(0.0, 0.0, 0.0, 0.0, 0.0, 0.0, 0.0, 0.0)
        self._convertCoordinates = 1.0
        self._absoluteCoordinates = True
        self._plane = PLANE_XY

    # noinspection PyMethodMayBeStatic
    def _spindle(self, spindle_speed):
        hal.join()
        hal.spindle_control(100.0 * spindle_speed / SPINDLE_MAX_RPM)

    def _fan(self, state):
        hal.fan_control(state)
        self._fan_state = state

    def _heat(self, heater, temperature, wait):
        # check if sensor is ok
        if heater == HEATER_EXTRUDER:
            measure = hal.get_extruder_temperature
            control = hal.extruder_heater_control
            coefficients = EXTRUDER_PID
        elif heater == HEATER_BED:
            measure = hal.get_bed_temperature
            control = hal.bed_heater_control
            coefficients = BED_PID
        else:
            raise GMachineException("unknown heater")
        try:
            measure()
        except (IOError, OSError):
            raise GMachineException("can not measure temperature")
        if heater in self._heaters:
            self._heaters[heater].stop()
            del self._heaters[heater]
        if temperature != 0:
            if heater == HEATER_EXTRUDER and self.AUTO_FAN_ON:
                self._fan(True)
            self._heaters[heater] = Heater(temperature, coefficients, measure,
                                           control)
            if wait:
                self._heaters[heater].wait()

    def __check_delta(self, delta):
        pos = self._position + delta
<<<<<<< HEAD
        if not pos.is_in_aabb(Coordinates(0.0, 0.0, 0.0, 0.0, 0.0, 0.0, 0.0, 0.0),
                              Coordinates(TABLE_SIZE_X_MM, TABLE_SIZE_Y_MM,  # hier nur 3D Achsen relevant
                                          TABLE_SIZE_Z_MM, 0, 0, MAX_ROTATION_N_MM, MAX_TILT_ANGLE, 0)):
=======
        # Check if Coordinates are within circular Table
        if pos.x ** 2 + pos.y ** 2 > TABLE_SIZE_RADIUS_MM ** 2:
>>>>>>> 8a267ab0
            raise GMachineException("out of effective area")

    # noinspection PyMethodMayBeStatic
    def __check_velocity(self, max_velocity):
        # Ergaenzt um Achsen
        if max_velocity.x > MAX_VELOCITY_MM_PER_MIN_X \
                or max_velocity.y > MAX_VELOCITY_MM_PER_MIN_Y \
                or max_velocity.z > MAX_VELOCITY_MM_PER_MIN_Z \
                or max_velocity.e > MAX_VELOCITY_MM_PER_MIN_E \
                or max_velocity.q > MAX_VELOCITY_MM_PER_MIN_Q \
                or max_velocity.n > MAX_VELOCITY_MM_PER_MIN_N \
                or max_velocity.a > MAX_VELOCITY_MM_PER_MIN_A \
                or max_velocity.b > MAX_VELOCITY_MM_PER_MIN_B:
            raise GMachineException("out of maximum speed")

    def _move_linear(self, delta, velocity):
        # Ergaenzt um Achsen
        delta = delta.round(1.0 / STEPPER_PULSES_PER_MM_X,
                            1.0 / STEPPER_PULSES_PER_MM_Y,
                            1.0 / STEPPER_PULSES_PER_MM_Z,
                            1.0 / STEPPER_PULSES_PER_MM_E,
                            1.0 / STEPPER_PULSES_PER_MM_Q,
                            1.0 / STEPPER_PULSES_PER_MM_N,
                            1.0 / STEPPER_PULSES_PER_MM_A,
                            1.0 / STEPPER_PULSES_PER_MM_B)
        if delta.is_zero():
            return
        self.__check_delta(delta)

        logging.info("Moving linearly {}".format(delta))
        gen = PulseGeneratorLinear(delta, velocity)
        self.__check_velocity(gen.max_velocity())
        hal.move(gen)
        # save position
        self._position = self._position + delta

    @staticmethod
    def __quarter(pa, pb):
        if pa >= 0 and pb >= 0:
            return 1
        if pa < 0 and pb >= 0:
            return 2
        if pa < 0 and pb < 0:
            return 3
        if pa >= 0 and pb < 0:
            return 4

    def __adjust_circle(self, da, db, ra, rb, direction, pa, pb, ma, mb):
        r = math.sqrt(ra * ra + rb * rb)
        if r == 0:
            raise GMachineException("circle radius is zero")
        sq = self.__quarter(-ra, -rb)
        if da == 0 and db == 0:  # full circle
            ea = da
            eb = db
            eq = 5  # mark as non-existing to check all
        else:
            if da - ra == 0:
                ea = 0
            else:
                b = (db - rb) / (da - ra)
                ea = math.copysign(math.sqrt(r * r / (1.0 + abs(b))), da - ra)
            eb = math.copysign(math.sqrt(r * r - ea * ea), db - rb)
            eq = self.__quarter(ea, eb)
            ea += ra
            eb += rb
        # iterate coordinates quarters and check if we fit table
        q = sq
        pq = q
        for _ in range(0, 4):
            if direction == CW:
                q -= 1
            else:
                q += 1
            if q <= 0:
                q = 4
            elif q >= 5:
                q = 1
            if q == eq:
                break
            is_raise = False
            if (pq == 1 and q == 4) or (pq == 4 and q == 1):
                is_raise = (pa + ra + r > ma)
            elif (pq == 1 and q == 2) or (pq == 2 and q == 1):
                is_raise = (pb + rb + r > mb)
            elif (pq == 2 and q == 3) or (pq == 3 and q == 2):
                is_raise = (pa + ra - r < 0)
            elif (pq == 3 and q == 4) or (pq == 4 and q == 3):
                is_raise = (pb + rb - r < 0)
            if is_raise:
                raise GMachineException("out of effective area")
            pq = q
        return ea, eb

    def _move_circular(self, delta, radius, velocity, direction):
        delta = delta.round(1.0 / STEPPER_PULSES_PER_MM_X,
                            1.0 / STEPPER_PULSES_PER_MM_Y,
                            1.0 / STEPPER_PULSES_PER_MM_Z,
                            1.0 / STEPPER_PULSES_PER_MM_E,
                            1.0 / STEPPER_PULSES_PER_MM_Q,
                            1.0 / STEPPER_PULSES_PER_MM_N,
                            1.0 / STEPPER_PULSES_PER_MM_A,
                            1.0 / STEPPER_PULSES_PER_MM_B)
        radius = radius.round(1.0 / STEPPER_PULSES_PER_MM_X,
                              1.0 / STEPPER_PULSES_PER_MM_Y,
                              1.0 / STEPPER_PULSES_PER_MM_Z,
                              1.0 / STEPPER_PULSES_PER_MM_E,
                              1.0 / STEPPER_PULSES_PER_MM_Q,
                              1.0 / STEPPER_PULSES_PER_MM_N,
                              1.0 / STEPPER_PULSES_PER_MM_A,
                              1.0 / STEPPER_PULSES_PER_MM_B)
        self.__check_delta(delta)
        # get delta vector and put it on circle
        circle_end = Coordinates(0, 0, 0, 0, 0, 0, 0, 0)
        if self._plane == PLANE_XY:
            circle_end.x, circle_end.y = \
                self.__adjust_circle(delta.x, delta.y, radius.x, radius.y,
                                     direction, self._position.x,
                                     self._position.y, TABLE_SIZE_X_MM,
                                     TABLE_SIZE_Y_MM)
            circle_end.z = delta.z
        elif self._plane == PLANE_YZ:
            circle_end.y, circle_end.z = \
                self.__adjust_circle(delta.y, delta.z, radius.y, radius.z,
                                     direction, self._position.y,
                                     self._position.z, TABLE_SIZE_Y_MM,
                                     TABLE_SIZE_Z_MM)
            circle_end.x = delta.x
        elif self._plane == PLANE_ZX:
            circle_end.z, circle_end.x = \
                self.__adjust_circle(delta.z, delta.x, radius.z, radius.x,
                                     direction, self._position.z,
                                     self._position.x, TABLE_SIZE_Z_MM,
                                     TABLE_SIZE_X_MM)
            circle_end.y = delta.y
        circle_end.e = delta.e
        circle_end.q = delta.q
        circle_end.a = delta.a
        circle_end.b = delta.b
        """ Ergaenzung der Funktion fuer Kompatibilitaet"""
        circle_end = circle_end.round(1.0 / STEPPER_PULSES_PER_MM_X,
                                      1.0 / STEPPER_PULSES_PER_MM_Y,
                                      1.0 / STEPPER_PULSES_PER_MM_Z,
                                      1.0 / STEPPER_PULSES_PER_MM_E,
                                      1.0 / STEPPER_PULSES_PER_MM_Q,
                                      1.0 / STEPPER_PULSES_PER_MM_N,
                                      1.0 / STEPPER_PULSES_PER_MM_A,
                                      1.0 / STEPPER_PULSES_PER_MM_B)
        logging.info("Moving circularly {} {} {} with radius {}"
                     " and velocity {}".format(self._plane, circle_end,
                                               direction, radius, velocity))
        gen = PulseGeneratorCircular(circle_end, radius, self._plane,
                                     direction, velocity)
        self.__check_velocity(gen.max_velocity())
        # if finish coords is not on circle, move some distance linearly
        linear_delta = delta - circle_end
        linear_gen = None
        if not linear_delta.is_zero():
            logging.info("Moving additionally {} to finish circle command".
                         format(linear_delta))
            linear_gen = PulseGeneratorLinear(linear_delta, velocity)
            self.__check_velocity(linear_gen.max_velocity())
        # do movements
        hal.move(gen)
        if linear_gen is not None:
            hal.move(linear_gen)
        # save position
        self._position = self._position + circle_end + linear_delta

    def safe_zero(self, x=True, y=True, z=True):
        """ Move head to zero position safely.
        :param x: boolean, move X axis to zero
        :param y: boolean, move Y axis to zero
        :param z: boolean, move Z axis to zero
        """
        if x and not y:
            self._move_linear(Coordinates(-self._position.x, 0, 0, 0, 0, 0, 0, 0),
                              MAX_VELOCITY_MM_PER_MIN_X)
        elif y and not x:
            self._move_linear(Coordinates(0, -self._position.y, 0, 0, 0, 0, 0, 0),
                              MAX_VELOCITY_MM_PER_MIN_X)
        elif x and y:
            d = Coordinates(-self._position.x, -self._position.y, 0, 0, 0, 0, 0, 0)
            self._move_linear(d, min(MAX_VELOCITY_MM_PER_MIN_X,
                                     MAX_VELOCITY_MM_PER_MIN_Y))
            """ Hier spaeter noch einfuegen:  -safe_position_z = max z
                                              -koFi extruder muss nachextrudieren
                                              -Druckbett bleibt stehen"""
        if z:
            d = Coordinates(0, 0, -self._position.z, 0, 0, 0, 0, 0)
            self._move_linear(d, MAX_VELOCITY_MM_PER_MIN_Z)

    def position(self):
        """ Return current machine position (after the latest command)
            Note that hal might still be moving motors and in this case
            function will block until motors stops.
            This function for tests only.
            :return current position.
        """
        hal.join()
        return self._position

    def plane(self):
        """ Return current plane for circular interpolation. This function for
            tests only.
            :return current plane.
        """
        return self._plane

    def fan_state(self):
        """ Check if fan is on.
            :return True if fan is on, False otherwise.
        """
        return self._fan_state

    def __get_target_temperature(self, heater):
        if heater not in self._heaters:
            return 0
        return self._heaters[heater].target_temperature()

    def extruder_target_temperature(self):
        """ Return desired extruder temperature.
            :return Temperature in Celsius, 0 if disabled.
        """
        return self.__get_target_temperature(HEATER_EXTRUDER)

    def bed_target_temperature(self):
        """ Return desired bed temperature.
            :return Temperature in Celsius, 0 if disabled.
        """
        return self.__get_target_temperature(HEATER_BED)

    def do_command(self, gcode):
        """ Perform action.
        :param gcode: GCode object which represent one gcode line
        :return String if any answer require, None otherwise.
        """
        if gcode is None:
            return None
        answer = None
        logging.debug("got command " + str(gcode.params))
        # read command
        c = gcode.command()
        if c is None and gcode.has_coordinates():
            c = 'G1'
        # read parameters
        if self._absoluteCoordinates:
            global coord
            coord = gcode.coordinates(self._position - self._local,  # wo Druckkopf hin soll
                                      self._convertCoordinates)
            coord = coord + self._local
            delta = coord - self._position
        else:
            delta = gcode.coordinates(Coordinates(0.0, 0.0, 0.0, 0.0, 0.0, 0.0, 0.0, 0.0),
                                      self._convertCoordinates)
        velocity = gcode.get('F', self._velocity)
        radius = gcode.radius(Coordinates(0.0, 0.0, 0.0, 0.0, 0.0, 0.0, 0.0, 0.0),
                              self._convertCoordinates)
        # check parameters
        if velocity < MIN_VELOCITY_MM_PER_MIN:
            raise GMachineException("feed speed too low")
        # select command and run it
        if c == 'G0':  # rapid move
            vl = max(MAX_VELOCITY_MM_PER_MIN_X,
                     MAX_VELOCITY_MM_PER_MIN_Y,
                     MAX_VELOCITY_MM_PER_MIN_Z,
                     MAX_VELOCITY_MM_PER_MIN_E)  # hier keine Ergaenzung der anderen Motoren, da nicht notwendig
            length_delta = delta.length()
            if length_delta > 0:  # hier alle Achsen miteinbeziehen
                proportion = abs(delta) / length_delta
                if proportion.x > 0:
                    v = int(MAX_VELOCITY_MM_PER_MIN_X / proportion.x)
                    if v < vl:
                        vl = v
                if proportion.y > 0:
                    v = int(MAX_VELOCITY_MM_PER_MIN_Y / proportion.y)
                    if v < vl:
                        vl = v
                if proportion.z > 0:
                    v = int(MAX_VELOCITY_MM_PER_MIN_Z / proportion.z)
                    if v < vl:
                        vl = v
                if proportion.e > 0:
                    v = int(MAX_VELOCITY_MM_PER_MIN_E / proportion.e)
                    if v < vl:
                        vl = v
                        """ Ergaenzung der anderen Achsen (spaeter pruefen ob noetig)"""
                if proportion.q > 0:
                    v = int(MAX_VELOCITY_MM_PER_MIN_Q / proportion.q)
                    if v < vl:
                        vl = v
                if proportion.n > 0:
                    v = int(MAX_VELOCITY_MM_PER_MIN_N / proportion.n)
                    if v < vl:
                        """ Ergaenzung der Druckbett FHGe"""
                if proportion.a > 0:
                    v = int(MAX_VELOCITY_MM_PER_MIN_A / proportion.a)
                    if v < vl:
                        vl = v
                if proportion.b > 0:
                    v = int(MAX_VELOCITY_MM_PER_MIN_B / proportion.b)
                    if v < vl:
                        vl = v
            self._move_linear(delta, vl)
        elif c == 'G1':  # linear interpolation
            self._move_linear(delta, velocity)
        elif c == 'G2':  # circular interpolation, clockwise
            self._move_circular(delta, radius, velocity, CW)
        elif c == 'G3':  # circular interpolation, counterclockwise
            self._move_circular(delta, radius, velocity, CCW)
        elif c == 'G4':  # delay in s
            if not gcode.has('P'):
                raise GMachineException("P is not specified")
            pause = gcode.get('P', 0)
            if pause < 0:
                raise GMachineException("bad delay")
            hal.join()
            time.sleep(pause)
        elif c == 'G17':  # XY plane select
            self._plane = PLANE_XY
        elif c == 'G18':  # ZX plane select
            self._plane = PLANE_ZX
        elif c == 'G19':  # YZ plane select
            self._plane = PLANE_YZ
        elif c == 'G20':  # switch to inches
            self._convertCoordinates = 25.4
        elif c == 'G21':  # switch to mm
            self._convertCoordinates = 1.0
        elif c == 'G28':  # home
            """ homing des Drehmechanismus erwuenscht"""
            axises = gcode.has('X'), gcode.has('Y'), gcode.has('Z'), gcode.has('N'), gcode.has('A'), gcode.has('B')
            if axises == (False, False, False, False, False, False):
                axises = True, True, True, True, True, True
            self.safe_zero(*axises)
            hal.join()
            if not hal.calibrate(*axises):
                raise GMachineException("failed to calibrate")
        elif c == 'G53':  # switch to machine coords
            self._local = Coordinates(0.0, 0.0, 0.0, 0.0, 0.0, 0.0, 0.0, 0.0)
        elif c == 'G90':  # switch to absolute coords
            self._absoluteCoordinates = True
        elif c == 'G91':  # switch to relative coords
            self._absoluteCoordinates = False
        elif c == 'G92':  # switch to local coords
            if gcode.has_coordinates():
                self._local = self._position - gcode.coordinates(
                    Coordinates(self._position.x - self._local.x,
                                self._position.y - self._local.y,
                                self._position.z - self._local.z,
                                self._position.e - self._local.e,
                                self._position.q - self._local.q,
                                self._position.n - self._local.n,
                                self._position.a - self._local.a,
                                self._position.b - self._local.b),
                    self._convertCoordinates)
            else:
                self._local = self._position
        elif c == 'M3':  # spindle on
            spindle_rpm = gcode.get('S', self._spindle_rpm)
            if spindle_rpm < 0 or spindle_rpm > SPINDLE_MAX_RPM:
                raise GMachineException("bad spindle speed")
            self._spindle(spindle_rpm)
            self._spindle_rpm = spindle_rpm
        elif c == 'M5':  # spindle off
            self._spindle(0)
        elif c == 'M2' or c == 'M30':  # program finish, reset everything.
            self.reset()
        elif c == 'M84':  # disable motors
            hal.disable_steppers()
        # extruder and bed heaters control
        elif c == 'M104' or c == 'M109' or c == 'M140' or c == 'M190':
            if c == 'M104' or c == 'M109':
                heater = HEATER_EXTRUDER
            elif c == 'M140' or c == 'M190':
                heater = HEATER_BED
            else:
                raise Exception("Unexpected heater command")
            wait = c == 'M109' or c == 'M190'
            if not gcode.has("S"):
                raise GMachineException("temperature is not specified")
            t = gcode.get('S', 0)
            if (not (not (heater == HEATER_EXTRUDER and t > EXTRUDER_MAX_TEMPERATURE) and not (
                    heater == HEATER_BED and t > BED_MAX_TEMPERATURE)) or t < MIN_TEMPERATURE) and t != 0:
                raise GMachineException("bad temperature")
            self._heat(heater, t, wait)
        elif c == 'M105':  # get temperature
            try:
                et = hal.get_extruder_temperature()
            except (IOError, OSError):
                et = None
            try:
                bt = hal.get_bed_temperature()
            except (IOError, OSError):
                bt = None
            if et is None and bt is None:
                raise GMachineException("can not measure temperature")
            answer = "E:{} B:{}".format(et, bt)
        elif c == 'M106':  # fan control
            if gcode.get('S', 1) != 0:
                self._fan(True)
            else:
                self._fan(False)
        elif c == 'M107':  # turn off fan
            self._fan(False)
        elif c == 'M111':  # enable debug
            logging_config.debug_enable()
        elif c == 'M114':  # get current position
            hal.join()
            p = self.position()
            answer = "X:{} Y:{} Z:{} E:{} Q:{} N:{} A:{} B:{}".format(p.x, p.y, p.z, p.e, p.q, p.n, p.a, p.b)
        elif c is None:  # command not specified(ie just F was passed)
            pass
        # commands below are added just for compatibility
        elif c == 'M82':  # absolute mode for extruder
            if not self._absoluteCoordinates:
                raise GMachineException("Not supported, use G90/G91")
        elif c == 'M83':  # relative mode for extruder
            if self._absoluteCoordinates:
                raise GMachineException("Not supported, use G90/G91")
        else:
            raise GMachineException("unknown command")
        # save parameters on success
        self._velocity = velocity
        logging.debug("position {}".format(self._position))
        return answer<|MERGE_RESOLUTION|>--- conflicted
+++ resolved
@@ -2,7 +2,7 @@
 from __future__ import division
 
 import cnc.logging_config as logging_config
-# from cnc import hal
+from cnc import hal
 from cnc.pulses import *
 from cnc.coordinates import *
 from cnc.heater import *
@@ -106,14 +106,12 @@
 
     def __check_delta(self, delta):
         pos = self._position + delta
-<<<<<<< HEAD
         if not pos.is_in_aabb(Coordinates(0.0, 0.0, 0.0, 0.0, 0.0, 0.0, 0.0, 0.0),
                               Coordinates(TABLE_SIZE_X_MM, TABLE_SIZE_Y_MM,  # hier nur 3D Achsen relevant
                                           TABLE_SIZE_Z_MM, 0, 0, MAX_ROTATION_N_MM, MAX_TILT_ANGLE, 0)):
-=======
-        # Check if Coordinates are within circular Table
+            raise GMachineException("out of effective area")
+            # Check if Coordinates are within circular Table
         if pos.x ** 2 + pos.y ** 2 > TABLE_SIZE_RADIUS_MM ** 2:
->>>>>>> 8a267ab0
             raise GMachineException("out of effective area")
 
     # noinspection PyMethodMayBeStatic
