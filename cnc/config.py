--- conflicted
+++ resolved
@@ -1,4 +1,3 @@
-# Aenderung Max 28.11.2019
 # -----------------------------------------------------------------------------
 # Hardware config.
 
@@ -84,22 +83,16 @@
 ENDSTOP_INVERTED_Z = False  # Auto leveler
 
 # Workplace physical size.
-<<<<<<< HEAD
-TABLE_SIZE_X_MM = 200
-TABLE_SIZE_Y_MM = 200
-TABLE_SIZE_Z_MM = 220
+TABLE_SIZE_X_MM = 100
+TABLE_SIZE_Y_MM = 100
+TABLE_SIZE_Z_MM = 455
+TABLE_SIZE_RADIUS_MM = 180
 """ Maximaler Drehradius -> Anpassung in Matlab erforderlich"""
 foo = 360
 MAX_ROTATION_N_MM = foo     # dieser Wert wird spaeter fuer die Einhaltung des Schwenkradiuses verwendet
 """ Maximaler Kippwinkel -> Anpassung spaeter erforderlich"""
 foo2 = 100
 MAX_TILT_ANGLE = foo2
-=======
-TABLE_SIZE_X_MM = 100
-TABLE_SIZE_Y_MM = 100
-TABLE_SIZE_Z_MM = 455
-TABLE_SIZE_RADIUS_MM = 180
->>>>>>> 8a267ab0
 
 # Mixed settings.
 STEPPER_PULSE_LENGTH_US = 2
