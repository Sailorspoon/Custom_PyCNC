from __future__ import division
import logging

from cnc.config import *
from cnc.coordinates import *
from cnc.enums import *
from cnc.gcode import *

SECONDS_IN_MINUTE = 60.0

class PulseGenerator(object):
    """ Stepper motors pulses generator.
        It generates time for each pulses for specified path as accelerated
        movement for specified velocity, then moves linearly and then braking
        with the same acceleration.
        Internally this class treat movement as uniform movement and then
        translate timings to accelerated movements. To do so, it base on
        formulas for distance of uniform movement and accelerated move.
            S = V * Ta = a * Tu^2 / 2
        where Ta - time for accelerated and Tu for uniform movement.
        Velocity will never be more then Vmax - maximum velocity of all axises.
        At the point of maximum velocity we change accelerated movement to
        uniform, so we can translate time for accelerated movement with this
        formula:
            Ta(Tu) = a * Tu^2 / Vmax / 2
        Now we need just to calculate how much time will accelerate and
        brake will take and recalculate time for them. Linear part will be as
        is. Since maximum velocity and acceleration is always the same, there
        is the ACCELERATION_FACTOR_PER_SEC variable.
        In the same way circular or other interpolation can be implemented
        based this class.
    """
    AUTO_VELOCITY_ADJUSTMENT = AUTO_VELOCITY_ADJUSTMENT

    def __init__(self, delta):
        """ Create object. Do not create directly this object, inherit this
            class and implement interpolation function and related methods.
            All child have to call this method ( super().__init__() ).
            :param delta: overall movement delta in mm, uses for debug purpose.
        """
        self._iteration_x = 0
        self._iteration_y = 0
        self._iteration_z = 0
        self._iteration_e = 0
        self._iteration_direction = None
        self._acceleration_time_s = 0.0
        self._linear_time_s = 0.0
        self._2Vmax_per_a = 0.0
        self._delta = delta

    def _adjust_velocity(self, velocity_mm_sec):
        """ Automatically decrease velocity to all axises proportionally if
        velocity for one or more axises is more then maximum velocity for axis.
        :param velocity_mm_sec: input velocity.
        :return: adjusted(decreased if needed) velocity.
        """
        if not self.AUTO_VELOCITY_ADJUSTMENT:
            return velocity_mm_sec
        k = 1.0
        if velocity_mm_sec.x * SECONDS_IN_MINUTE > MAX_VELOCITY_MM_PER_MIN_X:
            k = min(k, MAX_VELOCITY_MM_PER_MIN_X
                    / velocity_mm_sec.x / SECONDS_IN_MINUTE)
        if velocity_mm_sec.y * SECONDS_IN_MINUTE > MAX_VELOCITY_MM_PER_MIN_Y:
            k = min(k, MAX_VELOCITY_MM_PER_MIN_Y
                    / velocity_mm_sec.y / SECONDS_IN_MINUTE)
        if velocity_mm_sec.z * SECONDS_IN_MINUTE > MAX_VELOCITY_MM_PER_MIN_Z:
            k = min(k, MAX_VELOCITY_MM_PER_MIN_Z
                    / velocity_mm_sec.z / SECONDS_IN_MINUTE)
        if velocity_mm_sec.e * SECONDS_IN_MINUTE > MAX_VELOCITY_MM_PER_MIN_E:
            k = min(k, MAX_VELOCITY_MM_PER_MIN_E
                    / velocity_mm_sec.e / SECONDS_IN_MINUTE)
        if k != 1.0:
            logging.warning("Out of speed, multiply velocity by {}".format(k))
        return velocity_mm_sec * k

    def _get_movement_parameters(self):
        """ Get parameters for interpolation. This method have to be
            reimplemented in parent classes and should calculate 3 parameters.
        :return: Tuple of three values:
                acceleration_time_s: time for accelerating and breaking motors
                                     during movement
                linear_time_s: time for uniform movement, it is total movement
                               time minus acceleration and braking time
                max_axis_velocity_mm_per_sec: maximum axis velocity of all
                                              axises during movement. Even if
                                              whole movement is accelerated,
                                              this value should be calculated
                                              as top velocity.
        """
        raise NotImplemented

    def _interpolation_function(self, ix, iy, iz, ie):
        """ Get function for interpolation path. This function should returned
            values as it is uniform movement. There is only one trick, function
            must be expressed in terms of position, i.e. t = S / V for linear,
            where S - distance would be increment on motor minimum step.
        :param ix: number of pulse for X axis.
        :param iy: number of pulse for Y axis.
        :param iz: number of pulse for Z axis.
        :param ie: number of pulse for E axis.
        :return: Two tuples. First is tuple is directions for each axis,
                 positive means forward, negative means reverse. Second is
                 tuple of times for each axis in us or None if movement for
                 axis is finished.
        """
        raise NotImplemented

    def __iter__(self):
        """ Get iterator.
        :return: iterable object.
        """
        (self._acceleration_time_s, self._linear_time_s,
         max_axis_velocity_mm_per_sec) = self._get_movement_parameters()
        # helper variable
        self._2Vmax_per_a = (2.0 * max_axis_velocity_mm_per_sec.find_max()
                             / STEPPER_MAX_ACCELERATION_MM_PER_S2)
        self._iteration_x = 0
        self._iteration_y = 0
        self._iteration_z = 0
        self._iteration_e = 0
        self._iteration_direction = None
        logging.debug(', '.join("%s: %s" % i for i in vars(self).items()))
        return self

    def _to_accelerated_time(self, pt_s):
        """ Internal function to translate uniform movement time to time for
            accelerated movement.
        :param pt_s: pseudo time of uniform movement.
        :return: time for each axis or None if movement for axis is finished.
        """
        # acceleration
        # S = Tpseudo * Vmax = a * t^2 / 2
        t = math.sqrt(pt_s * self._2Vmax_per_a)
        if t <= self._acceleration_time_s:
            return t

        # linear
        # pseudo acceleration time Tpseudo = t^2 / ACCELERATION_FACTOR_PER_SEC
        t = self._acceleration_time_s + pt_s - (self._acceleration_time_s ** 2
                                                / self._2Vmax_per_a)
        # pseudo breaking time
        bt = t - self._acceleration_time_s - self._linear_time_s
        if bt <= 0:
            return t

        # braking
        # Vmax * Tpseudo = Vlinear * t - a * t^2 / 2
        # V on start braking is Vlinear = Taccel * a = Tbreaking * a
        # Vmax * Tpseudo = Tbreaking * a * t - a * t^2 / 2
        d = self._acceleration_time_s ** 2 - self._2Vmax_per_a * bt
        if d > 0:
            d = math.sqrt(d)
        else:
            d = 0
        return 2.0 * self._acceleration_time_s + self._linear_time_s - d

    def __next__(self):
        # for python3
        return self.next()

    def next(self):
        """ Iterate pulses.
        :return: Tuple of five values:
                    - first is boolean value, if it is True, motors direction
                        should be changed and next pulse should performed in
                        this direction.
                    - values for all machine axises. For direction update,
                        positive values means forward movement, negative value
                        means reverse movement. For normal pulse, values are
                        represent time for the next pulse in microseconds.
                 This iteration strictly guarantees that next pulses time will
                 not be earlier in time then current. If there is no pulses
                 left StopIteration will be raised.
        """
        direction, (tx, ty, tz, te) = \
            self._interpolation_function(self._iteration_x, self._iteration_y,
                                         self._iteration_z, self._iteration_e)
        # check if direction update:
        if direction != self._iteration_direction:
            self._iteration_direction = direction
            dir_x, dir_y, dir_z, dir_e = direction
            if STEPPER_INVERTED_X:
                dir_x = -dir_x
            if STEPPER_INVERTED_Y:
                dir_y = -dir_y
            if STEPPER_INVERTED_Z:
                dir_z = -dir_z
            if STEPPER_INVERTED_E:
                dir_e = -dir_e
            return True, dir_x, dir_y, dir_z, dir_e
        # check condition to stop
        if tx is None and ty is None and tz is None and te is None:
            raise StopIteration

        # convert to real time
        m = None
        for i in (tx, ty, tz, te):
            if i is not None and (m is None or i < m):
                m = i
        am = self._to_accelerated_time(m)
        # sort pulses in time
        if tx is not None:
            if tx > m:
                tx = None
            else:
                tx = am
                self._iteration_x += 1
        if ty is not None:
            if ty > m:
                ty = None
            else:
                ty = am
                self._iteration_y += 1
        if tz is not None:
            if tz > m:
                tz = None
            else:
                tz = am
                self._iteration_z += 1
        if te is not None:
            if te > m:
                te = None
            else:
                te = am
                self._iteration_e += 1

        return False, tx, ty, tz, te

    def total_time_s(self):
        """ Get total time for movement.
        :return: time in seconds.
        """
        acceleration_time_s, linear_time_s, _ = self._get_movement_parameters()
        return acceleration_time_s * 2.0 + linear_time_s

    def delta(self):
        """ Get overall movement distance.
        :return: Movement distance for each axis in millimeters.
        """
        return self._delta

    def max_velocity(self):
        """ Get max velocity for each axis.
        :return: Vector with max velocity(in mm per min) for each axis.
        """
        _, _, v = self._get_movement_parameters()
        return v * SECONDS_IN_MINUTE


class PulseGeneratorLinear(PulseGenerator):
    def __init__(self, delta_mm, velocity_mm_per_min):
        """ Create pulse generator for linear interpolation.
        :param delta_mm: movement distance of each axis.
        :param velocity_mm_per_min: desired velocity.
        """
        super(PulseGeneratorLinear, self).__init__(delta_mm)
        distance_mm = abs(delta_mm)  # type: Coordinates

        # Berechnung der Carriage Hoehen abhaengig von der aktuellen Tool Position
        # Zwischenspeicherung der aktuellen Carriage Hoehe
        height_carriage_mm_old['a'] = height_carriage_mm['a']
        height_carriage_mm_old['b'] = height_carriage_mm['b']
        height_carriage_mm_old['c'] = height_carriage_mm['c']

<<<<<<< HEAD
        # Berechnung der Zielposition des Tools durch Additition von aktueller Position (tu) und Verfahrweg (delta)
        tu = {'x': 0, 'y': 0, 'z': 0}
=======
        # Berechnung der Zielposition des Tools durch Additition von aktueller Position und Verfahrweg (delta)
>>>>>>> e35984f7
        tu['x'] += delta_mm.x
        tu['y'] += delta_mm.y
        tu['z'] += delta_mm.z

        # Berechnung der auf x,y Ebene projezierten Distanz zwischen Pivot und Carriage,
        distance_pivot_carriage_mm['a'] = math.sqrt((radius_heatbed - (tu['x'] + distance_pivot_tool_mm)) ** 2
                                                    + (0 - tu['y']) ** 2)
        # Berechnung der Carriage Hoehe
<<<<<<< HEAD
        height_carriage_mm['a'] = tu['z'] + height_pivot_tool_mm + math.sqrt(length_arm['a'] ** 2
                                                                             - distance_pivot_carriage_mm['a'] ** 2)
        distance_pivot_carriage_mm['b'] = math.sqrt((radius_heatbed * math.cos(math.radians(120))
                                                     - (tu['x'] + distance_pivot_tool_mm *
                                                        math.cos(math.radians(120)))) ** 2
                                                    + (radius_heatbed * math.sin(math.radians(120))
                                                       - (tu['y'] + distance_pivot_tool_mm *
                                                          math.sin(math.radians(120)))) ** 2)
        height_carriage_mm['b'] = tu['z'] + height_pivot_tool_mm + math.sqrt(length_arm['b'] ** 2
                                                                             - distance_pivot_carriage_mm['b'] ** 2)
        distance_pivot_carriage_mm['c'] = math.sqrt((radius_heatbed * math.cos(math.radians(240))
=======
        height_carriage_mm['a'] = round(tu['z'] + height_pivot_tool_mm\
                                  + math.sqrt(length_arm['a'] ** 2
                                              - ((radius_heatbed - (tu['x'] + distance_pivot_tool_mm)) ** 2
                                                 + (0 - tu['y']) ** 2)), 5)
        height_carriage_mm['b'] = round(tu['z'] + height_pivot_tool_mm\
                                  + math.sqrt(length_arm['b'] ** 2 - ((radius_heatbed * math.cos(math.radians(120))
                                                  - (tu['x'] + distance_pivot_tool_mm *
                                                     math.cos(math.radians(120)))) ** 2
                                                                      + (radius_heatbed * math.sin(math.radians(120))
                                                                         - (tu['y'] + distance_pivot_tool_mm
                                                                            * math.sin(math.radians(120)))) ** 2)), 5)
        height_carriage_mm['c'] = round(tu['z'] + height_pivot_tool_mm\
                                  + math.sqrt(length_arm['c'] ** 2 - ((radius_heatbed * math.cos(math.radians(240))
>>>>>>> e35984f7
                                                     - (tu['x'] + distance_pivot_tool_mm *
                                                        math.cos(math.radians(240)))) ** 2
                                                    + (radius_heatbed * math.sin(math.radians(240))
                                                       - (tu['y'] + distance_pivot_tool_mm *
<<<<<<< HEAD
                                                          math.sin(math.radians(240)))) ** 2)
        height_carriage_mm['c'] = tu['z'] + height_pivot_tool_mm + math.sqrt(length_arm['c'] ** 2
                                                                             - distance_pivot_carriage_mm['c'] ** 2)
=======
                                                          math.sin(math.radians(240)))) ** 2)), 5)
>>>>>>> e35984f7
        # zu fahrende Hoehe des Carriage
        distance_mm.x = height_carriage_mm['a'] - height_carriage_mm_old['a']
        distance_mm.y = height_carriage_mm['b'] - height_carriage_mm_old['b']
        distance_mm.z = height_carriage_mm['c'] - height_carriage_mm_old['c']
        # velocity of each axis
<<<<<<< HEAD
        velocity_carriage_mm_per_min = 0.0
        velocity_mm_per_min.x = velocity_mm_per_min *\
                                (delta_mm.x / math.sqrt(delta_mm.x ** 2 + delta_mm.y ** 2 + delta_mm.z ** 2))
        velocity_mm_per_min.y = velocity_mm_per_min * \
                                (delta_mm.y / math.sqrt(delta_mm.x ** 2 + delta_mm.y ** 2 + delta_mm.z ** 2))
        velocity_mm_per_min.z = velocity_mm_per_min * \
                                (delta_mm.z / math.sqrt(delta_mm.x ** 2 + delta_mm.y ** 2 + delta_mm.z ** 2))
        # Geschwindigkeit der carriages bestimmt aus Ableitungen der Carriagebewegung
        velocity_carriage_mm_per_min.x = (velocity_mm_per_min.x * (radius_heatbed - distance_pivot_tool_mm - tu['x']) -
                                          tu['y'] * velocity_mm_per_min.y) / \
                                         (math.sqrt( - (radius_heatbed - distance_pivot_tool_mm - tu['x']) ** 2 +
                                                     (length_arm['a']) ** 2 - (tu['y']) ** 2)) + velocity_mm_per_min.z
        velocity_carriage_mm_per_min.y = velocity_mm_per_min.z - \
                                         ((((math.sqrt(3)/2) * radius_heatbed) - (radius_heatbed / 2) -
                                           (((math.sqrt(3)/2) * distance_pivot_tool_mm) + tu['y']) ** 2 +
                                           (distance_pivot_tool_mm / 2 ) - tu['x']) *
                                          (-2 * ((math.sqrt(3)/2)* distance_pivot_tool_mm + tu['y']) *
                                           velocity_mm_per_min.y - velocity_mm_per_min.x)) / \
                                         (math.sqrt(length_arm['b'] ** 2 -
                                                    (((math.sqrt(3)/2) * radius_heatbed) - (radius_heatbed / 2) -
                                                     (((math.sqrt(3)/2) * distance_pivot_tool_mm) + tu['y']) ** 2 +
                                                     (distance_pivot_tool_mm / 2) - tu['x']) ** 2))
        velocity_carriage_mm_per_min.z = velocity_mm_per_min.z - \
                                         ((-((math.sqrt(3) * radius_heatbed) / 2) - (radius_heatbed / 2) -
                                           (tu['y'] - ((math.sqrt(3) * distance_pivot_tool_mm) / 2)) ** 2 +
                                           (distance_pivot_tool_mm / 2) - tu['x']) *
                                          (-2 * (tu['y'] - ((math.sqrt(3) * distance_pivot_tool_mm) / 2))
                                           * velocity_mm_per_min.y - velocity_mm_per_min.x)) / \
                                         (math.sqrt(length_arm['c']
                                                    ** 2 - (-((math.sqrt(3) * radius_heatbed)
                                                              / 2) - (radius_heatbed / 2) -
                                                            (tu['y'] - ((math.sqrt(3) * distance_pivot_tool_mm) / 2))
                                                            ** 2 + (distance_pivot_tool_mm / 2) - tu['x'])))

        distance_total_mm = distance_mm.length()
        self.max_velocity_mm_per_sec = self._adjust_velocity(distance_mm * (
            velocity_carriage_mm_per_min / SECONDS_IN_MINUTE / distance_total_mm))
=======
        distance_total_mm = abs(distance_mm.length())
        self.max_velocity_mm_per_sec = self._adjust_velocity(abs(distance_mm) * (
            velocity_mm_per_min / SECONDS_IN_MINUTE / distance_total_mm))
>>>>>>> e35984f7
        # acceleration time
        self.acceleration_time_s = (self.max_velocity_mm_per_sec.find_max()
                                    / STEPPER_MAX_ACCELERATION_MM_PER_S2)
        # check if there is enough space to accelerate and brake, adjust time
        # S = a * t^2 / 2
        if STEPPER_MAX_ACCELERATION_MM_PER_S2 * self.acceleration_time_s ** 2 \
                > distance_total_mm:
            self.acceleration_time_s = \
                math.sqrt(distance_total_mm
                          / STEPPER_MAX_ACCELERATION_MM_PER_S2)
            self.linear_time_s = 0.0
            # V = a * t -> V = 2 * S / t, take half of total distance for
            # acceleration and braking
            self.max_velocity_mm_per_sec = (distance_mm
                                            / self.acceleration_time_s)
        else:
            # calculate linear time
            linear_distance_mm = distance_total_mm \
                                 - self.acceleration_time_s ** 2 \
                                 * STEPPER_MAX_ACCELERATION_MM_PER_S2
            self.linear_time_s = (linear_distance_mm
                                  / self.max_velocity_mm_per_sec.length())
        # Abs of total Pulses
        # get direction from distance_mm
        self._total_pulses_x = round(abs(distance_mm.x * STEPPER_PULSES_PER_MM_X))
        self._total_pulses_y = round(abs(distance_mm.y * STEPPER_PULSES_PER_MM_Y))
        self._total_pulses_z = round(abs(distance_mm.z * STEPPER_PULSES_PER_MM_Z))
        self._total_pulses_e = round(abs(distance_mm.e * STEPPER_PULSES_PER_MM_E))
        self._direction = (math.copysign(1, distance_mm.x),
                           math.copysign(1, distance_mm.y),
                           math.copysign(1, distance_mm.z),
                           math.copysign(1, delta_mm.e))

    def _get_movement_parameters(self):
        """ Return movement parameters, see super class for details.
        """
        return (self.acceleration_time_s,
                self.linear_time_s,
                self.max_velocity_mm_per_sec)

    @staticmethod
    def __linear(i, pulses_per_mm, total_pulses, velocity_mm_per_sec):
        """ Helper function for linear movement.
        """
        # check if need to calculate for this axis
        if total_pulses == 0.0 or i >= total_pulses:
            return None
        # Linear movement, S = V * t -> t = S / V
        return i / pulses_per_mm / velocity_mm_per_sec

    def _interpolation_function(self, ix, iy, iz, ie):
        """ Calculate interpolation values for linear movement, see super class
            for details.
        """
        t_x = self.__linear(ix, STEPPER_PULSES_PER_MM_X, self._total_pulses_x,
                            self.max_velocity_mm_per_sec.x)
        t_y = self.__linear(iy, STEPPER_PULSES_PER_MM_Y, self._total_pulses_y,
                            self.max_velocity_mm_per_sec.y)
        t_z = self.__linear(iz, STEPPER_PULSES_PER_MM_Z, self._total_pulses_z,
                            self.max_velocity_mm_per_sec.z)
        t_e = self.__linear(ie, STEPPER_PULSES_PER_MM_E, self._total_pulses_e,
                            self.max_velocity_mm_per_sec.e)
        return self._direction, (t_x, t_y, t_z, t_e)


class PulseGeneratorCircular(PulseGenerator):
    def __init__(self, delta, radius, plane, direction, velocity):
        """ Create pulse generator for circular interpolation.
            Position calculates based on formulas:
            R^2 = x^2 + y^2
            x = R * sin(phi)
            y = R * cos(phi)
            phi = omega * t,   2 * pi / omega = 2 * pi * R / V
            phi = V * t / R
            omega is angular_velocity.
            so t = V / R * phi
            phi can be calculated based on steps position.
            Each axis can calculate circle phi base on iteration number, the
            only one difference, that there is four quarters of circle and
            signs for movement and solving expressions are different. So
            we use additional variables to control it.
            :param delta: finish position delta from the beginning, must be on
                          circle on specified plane. Zero means full circle.
            :param radius: vector to center of circle.
            :param plane: plane to interpolate.
            :param direction: clockwise or counterclockwise.
            :param velocity: velocity in mm per min.
        """
        super(PulseGeneratorCircular, self).__init__(delta)
        self._plane = plane
        self._direction = direction
        velocity = velocity / SECONDS_IN_MINUTE
        # Get circle start point and end point.
        if self._plane == PLANE_XY:
            sa = -radius.x
            sb = -radius.y
            ea = sa + delta.x
            eb = sb + delta.y
            apm = STEPPER_PULSES_PER_MM_X
            bpm = STEPPER_PULSES_PER_MM_Y
        elif self._plane == PLANE_YZ:
            sa = -radius.y
            sb = -radius.z
            ea = sa + delta.y
            eb = sb + delta.z
            apm = STEPPER_PULSES_PER_MM_Y
            bpm = STEPPER_PULSES_PER_MM_Z
        elif self._plane == PLANE_ZX:
            sa = -radius.z
            sb = -radius.x
            ea = sa + delta.z
            eb = sb + delta.x
            apm = STEPPER_PULSES_PER_MM_Z
            bpm = STEPPER_PULSES_PER_MM_X
        else:
            raise ValueError("Unknown plane")
        # adjust radius to fit into axises step.
        radius = (round(math.sqrt(sa * sa + sb * sb) * min(apm, bpm))
                  / min(apm, bpm))
        radius_a = (round(math.sqrt(sa * sa + sb * sb) * apm) / apm)
        radius_b = (round(math.sqrt(sa * sa + sb * sb) * bpm) / bpm)
        self._radius_a2 = radius_a * radius_a
        self._radius_b2 = radius_b * radius_b
        self._radius_a_pulses = int(radius * apm)
        self._radius_b_pulses = int(radius * bpm)
        self._start_a_pulses = int(sa * apm)
        self._start_b_pulses = int(sb * bpm)
        assert (round(math.sqrt(ea * ea + eb * eb) * min(apm, bpm))
                / min(apm, bpm) == radius), "Wrong end point"

        # Calculate angles and directions.
        start_angle = self.__angle(sa, sb)
        end_angle = self.__angle(ea, eb)
        delta_angle = end_angle - start_angle
        if delta_angle < 0 or (delta_angle == 0 and direction == CW):
            delta_angle += 2 * math.pi
        if direction == CCW:
            delta_angle -= 2 * math.pi
        if direction == CW:
            if start_angle >= math.pi:
                self._dir_b = 1
            else:
                self._dir_b = -1
            if math.pi / 2 <= start_angle < 3 * math.pi / 2:
                self._dir_a = -1
            else:
                self._dir_a = 1
        elif direction == CCW:
            if 0.0 < start_angle <= math.pi:
                self._dir_b = 1
            else:
                self._dir_b = -1
            if start_angle <= math.pi / 2 or start_angle > 3 * math.pi / 2:
                self._dir_a = -1
            else:
                self._dir_a = 1
        self._side_a = (self._start_b_pulses < 0
                        or (self._start_b_pulses == 0 and self._dir_b < 0))
        self._side_b = (self._start_a_pulses < 0
                        or (self._start_a_pulses == 0 and self._dir_a < 0))
        self._start_angle = start_angle
        logging.debug("start angle {}, end angle {}, delta {}".format(
                      start_angle * 180.0 / math.pi,
                      end_angle * 180.0 / math.pi,
                      delta_angle * 180.0 / math.pi))
        delta_angle = abs(delta_angle)
        self._delta_angle = delta_angle

        # calculate values for interpolation.

        # calculate travel distance for axis in circular move.
        self._iterations_a = 0
        self._iterations_b = 0
        end_angle_m = end_angle
        if start_angle >= end_angle:
            end_angle_m += 2 * math.pi
        quarter_start = int(start_angle / (math.pi / 2.0))
        quarter_end = int(end_angle_m / (math.pi / 2.0))
        if quarter_end - quarter_start >= 4:
            self._iterations_a = 4 * round(radius * apm)
            self._iterations_b = 4 * round(radius * bpm)
        else:
            if quarter_start == quarter_end:
                self._iterations_a = round(abs(sa - ea) * apm)
                self._iterations_b = round(abs(sb - eb) * bpm)
            else:
                for r in range(quarter_start, quarter_end + 1):
                    i = r
                    if i >= 4:
                        i -= 4
                    if r == quarter_start:
                        if i == 0 or i == 2:
                            self._iterations_a += round(radius * apm) \
                                                  - round(abs(sa) * apm)
                        else:
                            self._iterations_a += round(abs(sa) * apm)
                        if i == 1 or i == 3:
                            self._iterations_b += round(radius * bpm) \
                                                  - round(abs(sb) * bpm)
                        else:
                            self._iterations_b += round(abs(sb) * bpm)
                    elif r == quarter_end:
                        if i == 0 or i == 2:
                            self._iterations_a += round(abs(ea) * apm)
                        else:
                            self._iterations_a += round(radius * apm) \
                                                  - round(abs(ea) * apm)
                        if i == 1 or i == 3:
                            self._iterations_b += round(abs(eb) * bpm)
                        else:
                            self._iterations_b += round(radius * bpm) \
                                                  - round(abs(eb) * bpm)
                    else:
                        self._iterations_a += round(radius * apm)
                        self._iterations_b += round(radius * bpm)
            if direction == CCW:
                self._iterations_a = (4 * round(radius * apm)
                                      - self._iterations_a)
                self._iterations_b = (4 * round(radius * bpm)
                                      - self._iterations_b)

        arc = delta_angle * radius
        e2 = delta.e * delta.e
        if self._plane == PLANE_XY:
            self._iterations_3rd = abs(delta.z) * STEPPER_PULSES_PER_MM_Z
            full_length = math.sqrt(arc * arc + delta.z * delta.z + e2)
            if full_length == 0:
                self._velocity_3rd = velocity
            else:
                self._velocity_3rd = abs(delta.z) / full_length * velocity
            self._third_dir = math.copysign(1, delta.z)
        elif self._plane == PLANE_YZ:
            self._iterations_3rd = abs(delta.x) * STEPPER_PULSES_PER_MM_X
            full_length = math.sqrt(arc * arc + delta.x * delta.x + e2)
            if full_length == 0:
                self._velocity_3rd = velocity
            else:
                self._velocity_3rd = abs(delta.x) / full_length * velocity
            self._third_dir = math.copysign(1, delta.x)
        elif self._plane == PLANE_ZX:
            self._iterations_3rd = abs(delta.y) * STEPPER_PULSES_PER_MM_Y
            full_length = math.sqrt(arc * arc + delta.y * delta.y + e2)
            if full_length == 0:
                self._velocity_3rd = velocity
            else:
                self._velocity_3rd = abs(delta.y) / full_length * velocity
            self._third_dir = math.copysign(1, delta.y)
        else:
            raise ValueError("Unknown plane")
        self._iterations_e = abs(delta.e) * STEPPER_PULSES_PER_MM_E
        # Velocity splits with corresponding distance.
        if full_length == 0:
            circular_velocity = velocity
            self._e_velocity = velocity
        else:
            circular_velocity = arc / full_length * velocity
            self._e_velocity = abs(delta.e) / full_length * velocity
        if self._plane == PLANE_XY:
            self.max_velocity_mm_per_sec = self._adjust_velocity(
                Coordinates(circular_velocity, circular_velocity,
                            self._velocity_3rd, self._e_velocity))
            circular_velocity = min(self.max_velocity_mm_per_sec.x,
                                    self.max_velocity_mm_per_sec.y)
            self._velocity_3rd = self.max_velocity_mm_per_sec.z
        elif self._plane == PLANE_YZ:
            self.max_velocity_mm_per_sec = self._adjust_velocity(
                Coordinates(self._velocity_3rd, circular_velocity,
                            circular_velocity, self._e_velocity))
            circular_velocity = min(self.max_velocity_mm_per_sec.y,
                                    self.max_velocity_mm_per_sec.z)
            self._velocity_3rd = self.max_velocity_mm_per_sec.x
        elif self._plane == PLANE_ZX:
            self.max_velocity_mm_per_sec = self._adjust_velocity(
                Coordinates(circular_velocity, self._velocity_3rd,
                            circular_velocity, self._e_velocity))
            circular_velocity = min(self.max_velocity_mm_per_sec.z,
                                    self.max_velocity_mm_per_sec.x)
            self._velocity_3rd = self.max_velocity_mm_per_sec.y
        self._e_velocity = self.max_velocity_mm_per_sec.e
        self._r_div_v = radius / circular_velocity
        self._e_dir = math.copysign(1, delta.e)
        self.acceleration_time_s = (self.max_velocity_mm_per_sec.find_max()
                                    / STEPPER_MAX_ACCELERATION_MM_PER_S2)
        if full_length == 0:
            self.linear_time_s = 0.0
            self.max_velocity_mm_per_sec = Coordinates(0, 0, 0, 0)
        elif STEPPER_MAX_ACCELERATION_MM_PER_S2 * self.acceleration_time_s \
                ** 2 > full_length:
            self.acceleration_time_s = \
                math.sqrt(full_length / STEPPER_MAX_ACCELERATION_MM_PER_S2)
            self.linear_time_s = 0.0
            v = full_length / self.acceleration_time_s
            if self.max_velocity_mm_per_sec.x > 0.0:
                self.max_velocity_mm_per_sec.x = v
            if self.max_velocity_mm_per_sec.y > 0.0:
                self.max_velocity_mm_per_sec.y = v
            if self.max_velocity_mm_per_sec.z > 0.0:
                self.max_velocity_mm_per_sec.z = v
            if self.max_velocity_mm_per_sec.e > 0.0:
                self.max_velocity_mm_per_sec.e = v
        else:
            linear_distance_mm = full_length - self.acceleration_time_s ** 2 \
                                 * STEPPER_MAX_ACCELERATION_MM_PER_S2
            self.linear_time_s = linear_distance_mm / math.sqrt(
                circular_velocity ** 2 + self._velocity_3rd ** 2
                + self._e_velocity ** 2)

    @staticmethod
    def __angle(a, b):
        # Calculate angle of entry point (a, b) of circle with center in (0,0)
        angle = math.acos(b / math.sqrt(a * a + b * b))
        if a < 0:
            return 2 * math.pi - angle
        return angle

    def _get_movement_parameters(self):
        """ Return movement parameters, see super class for details.
        """
        return (self.acceleration_time_s,
                self.linear_time_s,
                self.max_velocity_mm_per_sec)

    @staticmethod
    def __circular_helper(start, i, radius, side, direction):
        np = start + direction * i
        if np > radius:
            np -= 2 * (np - radius)
            direction = -direction
            side = not side
        if np < -radius:
            np -= 2 * (np + radius)
            direction = -direction
            side = not side
        if np > radius:
            np -= 2 * (np - radius)
            direction = -direction
            side = not side
        return np, direction, side

    def __circular_find_time(self, a, b):
        angle = self.__angle(a, b)
        if self._direction == CW:
            delta_angle = angle - self._start_angle
        else:
            delta_angle = self._start_angle - angle
        if delta_angle <= 0:
            delta_angle += 2 * math.pi
        return self._r_div_v * delta_angle

    def __circular_a(self, i, pulses_per_mm):
        if i >= self._iterations_a:
            return self._dir_a, None
        a, direction, side = \
            self.__circular_helper(self._start_a_pulses, i + 1,
                                   self._radius_a_pulses,
                                   self._side_a, self._dir_a)
        a /= pulses_per_mm
        # first and last item can be slightly out of bound due float precision
        if i + 1 == self._iterations_a:
            return direction, self._r_div_v * self._delta_angle
        b = math.sqrt(self._radius_a2 - a * a)
        if side:
            b = -b
        return direction, self.__circular_find_time(a, b)

    def __circular_b(self, i, pulses_per_mm):
        if i >= self._iterations_b:
            return self._dir_b, None
        b, direction, side = \
            self.__circular_helper(self._start_b_pulses, i + 1,
                                   self._radius_b_pulses,
                                   self._side_b, self._dir_b)
        b /= pulses_per_mm
        # first and last item can be slightly out of bound due float precision
        if i + 1 == self._iterations_b:
            return direction, self._r_div_v * self._delta_angle
        a = math.sqrt(self._radius_b2 - b * b)
        if side:
            a = -a
        return direction, self.__circular_find_time(a, b)

    @staticmethod
    def __linear(i, total_i, pulses_per_mm, velocity):
        if i >= total_i:
            return None
        return i / pulses_per_mm / velocity

    def _interpolation_function(self, ix, iy, iz, ie):
        """ Calculate interpolation values for linear movement, see super class
            for details.
        """
        if self._plane == PLANE_XY:
            dx, tx = self.__circular_a(ix, STEPPER_PULSES_PER_MM_X)
            dy, ty = self.__circular_b(iy, STEPPER_PULSES_PER_MM_Y)
            tz = self.__linear(iz, self._iterations_3rd,
                               STEPPER_PULSES_PER_MM_Z, self._velocity_3rd)
            dz = self._third_dir
        elif self._plane == PLANE_YZ:
            dy, ty = self.__circular_a(iy, STEPPER_PULSES_PER_MM_Y)
            dz, tz = self.__circular_b(iz, STEPPER_PULSES_PER_MM_Z)
            tx = self.__linear(ix, self._iterations_3rd,
                               STEPPER_PULSES_PER_MM_X, self._velocity_3rd)
            dx = self._third_dir
        else:  # self._plane == PLANE_ZX:
            dz, tz = self.__circular_a(iz, STEPPER_PULSES_PER_MM_Z)
            dx, tx = self.__circular_b(ix, STEPPER_PULSES_PER_MM_X)
            ty = self.__linear(iy, self._iterations_3rd,
                               STEPPER_PULSES_PER_MM_Y, self._velocity_3rd)
            dy = self._third_dir
        te = self.__linear(ie, self._iterations_e, STEPPER_PULSES_PER_MM_E,
                           self._e_velocity)
        return (dx, dy, dz, self._e_dir), (tx, ty, tz, te)<|MERGE_RESOLUTION|>--- conflicted
+++ resolved
@@ -262,33 +262,13 @@
         height_carriage_mm_old['b'] = height_carriage_mm['b']
         height_carriage_mm_old['c'] = height_carriage_mm['c']
 
-<<<<<<< HEAD
-        # Berechnung der Zielposition des Tools durch Additition von aktueller Position (tu) und Verfahrweg (delta)
-        tu = {'x': 0, 'y': 0, 'z': 0}
-=======
         # Berechnung der Zielposition des Tools durch Additition von aktueller Position und Verfahrweg (delta)
->>>>>>> e35984f7
         tu['x'] += delta_mm.x
         tu['y'] += delta_mm.y
         tu['z'] += delta_mm.z
 
         # Berechnung der auf x,y Ebene projezierten Distanz zwischen Pivot und Carriage,
-        distance_pivot_carriage_mm['a'] = math.sqrt((radius_heatbed - (tu['x'] + distance_pivot_tool_mm)) ** 2
-                                                    + (0 - tu['y']) ** 2)
         # Berechnung der Carriage Hoehe
-<<<<<<< HEAD
-        height_carriage_mm['a'] = tu['z'] + height_pivot_tool_mm + math.sqrt(length_arm['a'] ** 2
-                                                                             - distance_pivot_carriage_mm['a'] ** 2)
-        distance_pivot_carriage_mm['b'] = math.sqrt((radius_heatbed * math.cos(math.radians(120))
-                                                     - (tu['x'] + distance_pivot_tool_mm *
-                                                        math.cos(math.radians(120)))) ** 2
-                                                    + (radius_heatbed * math.sin(math.radians(120))
-                                                       - (tu['y'] + distance_pivot_tool_mm *
-                                                          math.sin(math.radians(120)))) ** 2)
-        height_carriage_mm['b'] = tu['z'] + height_pivot_tool_mm + math.sqrt(length_arm['b'] ** 2
-                                                                             - distance_pivot_carriage_mm['b'] ** 2)
-        distance_pivot_carriage_mm['c'] = math.sqrt((radius_heatbed * math.cos(math.radians(240))
-=======
         height_carriage_mm['a'] = round(tu['z'] + height_pivot_tool_mm\
                                   + math.sqrt(length_arm['a'] ** 2
                                               - ((radius_heatbed - (tu['x'] + distance_pivot_tool_mm)) ** 2
@@ -302,24 +282,16 @@
                                                                             * math.sin(math.radians(120)))) ** 2)), 5)
         height_carriage_mm['c'] = round(tu['z'] + height_pivot_tool_mm\
                                   + math.sqrt(length_arm['c'] ** 2 - ((radius_heatbed * math.cos(math.radians(240))
->>>>>>> e35984f7
                                                      - (tu['x'] + distance_pivot_tool_mm *
                                                         math.cos(math.radians(240)))) ** 2
                                                     + (radius_heatbed * math.sin(math.radians(240))
                                                        - (tu['y'] + distance_pivot_tool_mm *
-<<<<<<< HEAD
-                                                          math.sin(math.radians(240)))) ** 2)
-        height_carriage_mm['c'] = tu['z'] + height_pivot_tool_mm + math.sqrt(length_arm['c'] ** 2
-                                                                             - distance_pivot_carriage_mm['c'] ** 2)
-=======
                                                           math.sin(math.radians(240)))) ** 2)), 5)
->>>>>>> e35984f7
         # zu fahrende Hoehe des Carriage
         distance_mm.x = height_carriage_mm['a'] - height_carriage_mm_old['a']
         distance_mm.y = height_carriage_mm['b'] - height_carriage_mm_old['b']
         distance_mm.z = height_carriage_mm['c'] - height_carriage_mm_old['c']
         # velocity of each axis
-<<<<<<< HEAD
         velocity_carriage_mm_per_min = 0.0
         velocity_mm_per_min.x = velocity_mm_per_min *\
                                 (delta_mm.x / math.sqrt(delta_mm.x ** 2 + delta_mm.y ** 2 + delta_mm.z ** 2))
@@ -354,14 +326,9 @@
                                                             (tu['y'] - ((math.sqrt(3) * distance_pivot_tool_mm) / 2))
                                                             ** 2 + (distance_pivot_tool_mm / 2) - tu['x'])))
 
-        distance_total_mm = distance_mm.length()
-        self.max_velocity_mm_per_sec = self._adjust_velocity(distance_mm * (
-            velocity_carriage_mm_per_min / SECONDS_IN_MINUTE / distance_total_mm))
-=======
         distance_total_mm = abs(distance_mm.length())
         self.max_velocity_mm_per_sec = self._adjust_velocity(abs(distance_mm) * (
-            velocity_mm_per_min / SECONDS_IN_MINUTE / distance_total_mm))
->>>>>>> e35984f7
+            velocity_carriage_mm_per_min / SECONDS_IN_MINUTE / distance_total_mm))
         # acceleration time
         self.acceleration_time_s = (self.max_velocity_mm_per_sec.find_max()
                                     / STEPPER_MAX_ACCELERATION_MM_PER_S2)
