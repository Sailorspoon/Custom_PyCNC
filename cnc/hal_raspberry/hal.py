--- conflicted
+++ resolved
@@ -333,23 +333,13 @@
         # matter for pulses with 1-2us length.
         prev = k00 + STEPPER_PULSE_LENGTH_US
         # instant run handling
-<<<<<<< HEAD
-        if not is_ran and instant and current_cb is None:
-            if k00 - k0 > 100000:  # wait at least 100 ms is uploaded
-                nt = time.time() - st
-                ng = (k00 - k0) / 1000000.0
-                if nt > ng:
-                    logging.warn("Buffer preparing for instant run took more "
-=======
-        # merged if-statements
-        if not is_ran and instant and current_cb is None and k - k0 > 100000:  # wait at least 100 ms is uploaded
+        if not is_ran and instant and current_cb is None  and k00 - k0 > 100000:     # wait at least 100 ms is uploaded
             nt = time.time() - st
-            ng = (k - k0) / 1000000.0
+            ng = (k00 - k0) / 1000000.0
             if nt > ng:
                 logging.warn("Buffer preparing for instant run took more "
->>>>>>> 8a267ab0
-                                 "time then buffer time"
-                                 " {}/{}".format(nt, ng))
+                             "time then buffer time"
+                             " {}/{}".format(nt, ng))
                 instant = False
             else:
                 dma.run_stream()
